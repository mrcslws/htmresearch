--- conflicted
+++ resolved
@@ -1182,10 +1182,6 @@
       "numActiveColumnsPerInhArea": self.numOutputActiveBits,
       "columnDimensions": (self.outputWidth,),
       "seed": self.seed,
-<<<<<<< HEAD
-      "learnOnOneCell": False,
-=======
->>>>>>> c6f025fc
       "initialPermanence": 0.51,
       "connectedPermanence": 0.6,
       "permanenceIncrement": 0.1,
@@ -1286,11 +1282,7 @@
         # Train each column
         for col in xrange(len(self.poolers)):
           self.poolers[col].compute(
-<<<<<<< HEAD
-            activeColumns=feedforwardPatterns[indices[col][i]][col],
-=======
             feedforwardInput=feedforwardPatterns[indices[col][i]][col],
->>>>>>> c6f025fc
             activeExternalCells=lateralInputs[col],
             learn=True
           )

#!/usr/bin/env python
# ----------------------------------------------------------------------
# Numenta Platform for Intelligent Computing (NuPIC)
# Copyright (C) 2015, Numenta, Inc.  Unless you have an agreement
# with Numenta, Inc., for a separate license for this software code, the
# following terms and conditions apply:
#
# This program is free software: you can redistribute it and/or modify
# it under the terms of the GNU General Public License version 3 as
# published by the Free Software Foundation.
#
# This program is distributed in the hope that it will be useful,
# but WITHOUT ANY WARRANTY; without even the implied warranty of
# MERCHANTABILITY or FITNESS FOR A PARTICULAR PURPOSE.
# See the GNU General Public License for more details.
#
# You should have received a copy of the GNU General Public License
# along with this program.  If not, see http://www.gnu.org/licenses.
#
# http://numenta.org/licenses/
# ----------------------------------------------------------------------

import os

from classification_network import createNetwork
from generate_data import generateData
from generate_model_params import findMinMax
from nupic.data.file_record_stream import FileRecordStream
from settings import (NUMBER_OF_LABELS,
                      NUM_RECORDS,
                      CLASSIFIER_TRAINING_SET_SIZE,
                      TM_TRAINING_SET_SIZE,
                      SP_TRAINING_SET_SIZE,
                      SIGNAL_AMPLITUDE,
                      SIGNAL_MEAN,
                      SIGNAL_PERIOD,
                      WHITE_NOISE_AMPLITUDE_RANGES,
                      DATA_DIR,
                      )


_OUT_FILE = "results/network.out"
_VERBOSITY = 0

SCALAR_ENCODER_PARAMS = {
    "name": "white_noise",
    "fieldname": "y",
    "type": "ScalarEncoder",
    "n": 256,
    "w": 21,
    "minval": None, # needs to be initialized after file introspection
    "maxval": None  # needs to be initialized after file introspection
}

outFile = open(_OUT_FILE, 'wb')



def run(net, numRecords, partitions, outFile):
  """
  Run the network and write classification results output.
  @param net: a Network instance to run.
  @param outFile: a writer instance to write output to file.
  @param partitions: list of indices at which training begins for the SP, TM,
      and classifier regions, respectively, e.g. [100, 200, 300].

  TODO: break this into smaller methods.
  """
  sensorRegion = net.regions["sensor"]
  spatialPoolerRegion = net.regions["SP"]
  temporalMemoryRegion = net.regions["TM"]
  classifierRegion = net.regions["classifier"]

  phaseInfo = "-> Training SP. Index=0. LEARNING: SP is ON | TM is OFF | Classifier is OFF \n"
  outFile.write(phaseInfo)
  print phaseInfo

  numCorrect = 0
  numTestRecords = 0
  for i in xrange(numRecords):
    # Run the network for a single iteration
    net.run(1)
    
    # Various info from the network, useful for debugging & monitoring
    anomalyScore = temporalMemoryRegion.getOutputData("anomalyScore")
<<<<<<< HEAD
    
=======
    spOut = spatialPoolerRegion.getOutputData("bottomUpOut")
    tpOut = temporalMemoryRegion.getOutputData("bottomUpOut")
    tmInstance = temporalMemoryRegion.getSelf()._tfdr

>>>>>>> 6e90a2fa
    # NOTE: To be able to extract a category, one of the field of the the
    # dataset needs to have the flag C so it can be recognized as a category
    # by the FileRecordStream instance.
    actualValue = sensorRegion.getOutputData("categoryOut")[0]

    outFile.write("=> INDEX=%s |  actualValue=%s | anomalyScore=%s \n" %(i, actualValue, anomalyScore))

    # SP has been trained. Now start training the TM too.
    if i == partitions[0]:
      temporalMemoryRegion.setParameter("learningMode", True)
      phaseInfo = "-> Training TM. Index=%s. LEARNING: SP is ON | TM is ON | Classifier is OFF \n" %i
      outFile.write(phaseInfo)
      print phaseInfo

    # Start training the classifier as well.
    elif i == partitions[1]:
      classifierRegion.setParameter("learningMode", True)
      phaseInfo = "-> Training Classifier. Index=%s. LEARNING: SP is OFF | TM is ON | Classifier is ON \n" %i
      outFile.write(phaseInfo)
      print phaseInfo

    # Stop training.
    elif i == partitions[2]:
      spatialPoolerRegion.setParameter("learningMode", False)
      temporalMemoryRegion.setParameter("learningMode", False)
      classifierRegion.setParameter("learningMode", False)
      phaseInfo = "-> Test. Index=%s. LEARNING: SP is OFF | TM is OFF | Classifier is OFF \n" %i
      outFile.write(phaseInfo)
      print phaseInfo

    #--- BEGIN PREDICTING TEST SET --#
    if i >= partitions[1]:
<<<<<<< HEAD
=======
      # Pass this information to the classifier's custom compute method
      # so that it can assign the current classification to possibly
      # multiple patterns from the past and current, and also provide
      # the expected classification for some time step(s) in the future.

      # TODO: this is a hack for int categories... try to get the
      # getBucketIndices() method working instead.
      #bucketIdx = net.sensorRegion.getBucketIndices(actualValue)[0]
      bucketIdx = actualValue

      classificationIn = {"bucketIdx": int(bucketIdx),
                          "actValue": int(actualValue)}

      # List the indices of active cells (non-zero pattern)
      activeCells = temporalMemoryRegion.getOutputData("bottomUpOut")
      patternNZ = activeCells.nonzero()[0]

      # classify predicted active cells
      # TODO: ideally we would want to get the tmInstance.getOutput("predictedActiveCells")
      # but it is not implemented in the tm_py, so we use this work around for now.
      # predictiveCells = tmInstance.getOutput("predictedActiveCells")
      predictiveCells = tmInstance.predictiveCells
      predictedActiveCells = [cell for cell in predictiveCells if activeCells[cell]==1]

      # Call classifier
      clResults = classifierRegion.getSelf().customCompute(
          recordNum=i, patternNZ=patternNZ, classification=classificationIn)
>>>>>>> 6e90a2fa

      
      categoryProbabilitiesOut =  classifierRegion.getOutputData("categoryProbabilitiesOut")
      categoriesOut =  classifierRegion.getOutputData("categoryActualValuesOut")
      

      inferredValue = classifierRegion.getOutputData("categoryOut")[0]
      
      # Evaluate the predictions in the test set.
      if i > partitions[2]:
        if actualValue == inferredValue:
          numCorrect += 1
<<<<<<< HEAD
        else: 
          #print "[DEBUG] INCORRECT_PREDICTION: index=%s | actualValue = %s | inferredValue = %s \n" % (i, actualValue, inferredValue)
          pass
        
=======

>>>>>>> 6e90a2fa
        numTestRecords += 1
        

  predictionAccuracy =  100.0 * numCorrect / numTestRecords


  results = "RESULTS: accuracy=%s | %s correctly predicted records out of %s test records \n" %(predictionAccuracy, numCorrect, numTestRecords)
  outFile.write(results)
  print results

  return numCorrect, numTestRecords, predictionAccuracy


def _setupScalarEncoder(minval, maxval):
  # Set min and max for scalar encoder params.
  SCALAR_ENCODER_PARAMS["minval"] = minval
  SCALAR_ENCODER_PARAMS["maxval"] = maxval


if __name__ == "__main__":

  for noiseAmplitude in WHITE_NOISE_AMPLITUDE_RANGES:

    expParams = "RUNNING EXPERIMENT WITH PARAMS: numRecords=%s | noiseAmplitude=%s | signalAmplitude=%s | signalMean=%s | signalPeriod=%s \n"\
          %(NUM_RECORDS, noiseAmplitude, SIGNAL_AMPLITUDE, SIGNAL_MEAN, SIGNAL_PERIOD)
    outFile.write(expParams)
    print expParams

    # Generate the data, and get the min/max values
    generateData(whiteNoise=True, noise_amplitude=noiseAmplitude)
    inputFile = os.path.join(DATA_DIR, "white_noise_%s.csv" % noiseAmplitude)
    minval, maxval = findMinMax(inputFile)
    # Partition records into training sets for SP, TM, and classifier
    partitions = [
      SP_TRAINING_SET_SIZE, TM_TRAINING_SET_SIZE, CLASSIFIER_TRAINING_SET_SIZE]

    _setupScalarEncoder(minval, maxval)

    # Create and run network on this data.
    #   Input data comes from a CSV file (scalar values, labels). The
    #   RecordSensor region allows us to specify a file record stream as the
    #   input source via the dataSource attribute.
    dataSource = FileRecordStream(streamID=inputFile)
    encoders = {"white_noise": SCALAR_ENCODER_PARAMS}
<<<<<<< HEAD
    network = createNetwork((dataSource, "py.RecordSensor", "py.SequenceClassifierRegion", encoders))
=======
    numberOfCategories = 3
    network = createNetwork(
        (dataSource, "py.RecordSensor", encoders, numberOfCategories))
>>>>>>> 6e90a2fa

    # Need to init the network before it can run.
    network.initialize()
    run(network, NUM_RECORDS, partitions, outFile)

    print "Results written to: %s" %_OUT_FILE


  outFile.close()<|MERGE_RESOLUTION|>--- conflicted
+++ resolved
@@ -26,7 +26,7 @@
 from generate_data import generateData
 from generate_model_params import findMinMax
 from nupic.data.file_record_stream import FileRecordStream
-from settings import (NUMBER_OF_LABELS,
+from settings import (NUM_CATEGORIES,
                       NUM_RECORDS,
                       CLASSIFIER_TRAINING_SET_SIZE,
                       TM_TRAINING_SET_SIZE,
@@ -38,22 +38,35 @@
                       DATA_DIR,
                       )
 
-
-_OUT_FILE = "results/network.out"
 _VERBOSITY = 0
 
-SCALAR_ENCODER_PARAMS = {
-    "name": "white_noise",
-    "fieldname": "y",
-    "type": "ScalarEncoder",
-    "n": 256,
-    "w": 21,
-    "minval": None, # needs to be initialized after file introspection
-    "maxval": None  # needs to be initialized after file introspection
+_SCALAR_ENCODER_PARAMS = {
+  "name": "white_noise",
+  "fieldname": "y",
+  "type": "ScalarEncoder",
+  "n": 256,
+  "w": 21,
+  "minval": None,  # needs to be initialized after file introspection
+  "maxval": None  # needs to be initialized after file introspection
 }
 
-outFile = open(_OUT_FILE, 'wb')
+_CATEGORY_ENCODER_PARAMS = {
+  "name": 'white_noise',
+  "fieldname": 'label',
+  "type": "CategoryEncoder",
+  "w": 21,
+  "categoryList": range(NUM_CATEGORIES)
+}
 
+_SEQUENCE_CLASSIFIER_PARAMS = {'maxCategoryCount': NUM_CATEGORIES}
+
+_KNN_CLASSIFIER_PARAMS = {
+  "k": 1,
+  'distThreshold': 0,
+  'maxCategoryCount': NUM_CATEGORIES,
+}
+
+_OUT_FILE = open("results/network.out", 'wb')
 
 
 def run(net, numRecords, partitions, outFile):
@@ -80,35 +93,28 @@
   for i in xrange(numRecords):
     # Run the network for a single iteration
     net.run(1)
-    
+
     # Various info from the network, useful for debugging & monitoring
     anomalyScore = temporalMemoryRegion.getOutputData("anomalyScore")
-<<<<<<< HEAD
-    
-=======
-    spOut = spatialPoolerRegion.getOutputData("bottomUpOut")
-    tpOut = temporalMemoryRegion.getOutputData("bottomUpOut")
-    tmInstance = temporalMemoryRegion.getSelf()._tfdr
 
->>>>>>> 6e90a2fa
     # NOTE: To be able to extract a category, one of the field of the the
     # dataset needs to have the flag C so it can be recognized as a category
     # by the FileRecordStream instance.
     actualValue = sensorRegion.getOutputData("categoryOut")[0]
 
-    outFile.write("=> INDEX=%s |  actualValue=%s | anomalyScore=%s \n" %(i, actualValue, anomalyScore))
+    outFile.write("=> INDEX=%s |  actualValue=%s | anomalyScore=%s \n" % (i, actualValue, anomalyScore))
 
     # SP has been trained. Now start training the TM too.
     if i == partitions[0]:
       temporalMemoryRegion.setParameter("learningMode", True)
-      phaseInfo = "-> Training TM. Index=%s. LEARNING: SP is ON | TM is ON | Classifier is OFF \n" %i
+      phaseInfo = "-> Training TM. Index=%s. LEARNING: SP is ON | TM is ON | Classifier is OFF \n" % i
       outFile.write(phaseInfo)
       print phaseInfo
 
     # Start training the classifier as well.
     elif i == partitions[1]:
       classifierRegion.setParameter("learningMode", True)
-      phaseInfo = "-> Training Classifier. Index=%s. LEARNING: SP is OFF | TM is ON | Classifier is ON \n" %i
+      phaseInfo = "-> Training Classifier. Index=%s. LEARNING: SP is OFF | TM is ON | Classifier is ON \n" % i
       outFile.write(phaseInfo)
       print phaseInfo
 
@@ -117,69 +123,33 @@
       spatialPoolerRegion.setParameter("learningMode", False)
       temporalMemoryRegion.setParameter("learningMode", False)
       classifierRegion.setParameter("learningMode", False)
-      phaseInfo = "-> Test. Index=%s. LEARNING: SP is OFF | TM is OFF | Classifier is OFF \n" %i
+      phaseInfo = "-> Test. Index=%s. LEARNING: SP is OFF | TM is OFF | Classifier is OFF \n" % i
       outFile.write(phaseInfo)
       print phaseInfo
 
-    #--- BEGIN PREDICTING TEST SET --#
+    # --- BEGIN PREDICTING TEST SET --#
     if i >= partitions[1]:
-<<<<<<< HEAD
-=======
-      # Pass this information to the classifier's custom compute method
-      # so that it can assign the current classification to possibly
-      # multiple patterns from the past and current, and also provide
-      # the expected classification for some time step(s) in the future.
 
-      # TODO: this is a hack for int categories... try to get the
-      # getBucketIndices() method working instead.
-      #bucketIdx = net.sensorRegion.getBucketIndices(actualValue)[0]
-      bucketIdx = actualValue
+      # get various outputs
+      categoryProbabilitiesOut = classifierRegion.getOutputData("categoryProbabilitiesOut")
+      categoriesOut = classifierRegion.getOutputData("categoryActualValuesOut")
+      inferredValue = categoriesOut[categoryProbabilitiesOut.argmax()]
+      inferredValue = classifierRegion.getOutputData("categoryOut")[0]
 
-      classificationIn = {"bucketIdx": int(bucketIdx),
-                          "actValue": int(actualValue)}
-
-      # List the indices of active cells (non-zero pattern)
-      activeCells = temporalMemoryRegion.getOutputData("bottomUpOut")
-      patternNZ = activeCells.nonzero()[0]
-
-      # classify predicted active cells
-      # TODO: ideally we would want to get the tmInstance.getOutput("predictedActiveCells")
-      # but it is not implemented in the tm_py, so we use this work around for now.
-      # predictiveCells = tmInstance.getOutput("predictedActiveCells")
-      predictiveCells = tmInstance.predictiveCells
-      predictedActiveCells = [cell for cell in predictiveCells if activeCells[cell]==1]
-
-      # Call classifier
-      clResults = classifierRegion.getSelf().customCompute(
-          recordNum=i, patternNZ=patternNZ, classification=classificationIn)
->>>>>>> 6e90a2fa
-
-      
-      categoryProbabilitiesOut =  classifierRegion.getOutputData("categoryProbabilitiesOut")
-      categoriesOut =  classifierRegion.getOutputData("categoryActualValuesOut")
-      
-
-      inferredValue = classifierRegion.getOutputData("categoryOut")[0]
-      
       # Evaluate the predictions in the test set.
       if i > partitions[2]:
         if actualValue == inferredValue:
           numCorrect += 1
-<<<<<<< HEAD
-        else: 
-          #print "[DEBUG] INCORRECT_PREDICTION: index=%s | actualValue = %s | inferredValue = %s \n" % (i, actualValue, inferredValue)
-          pass
-        
-=======
+        else:
+          print "[DEBUG] INCORRECT_PREDICTION: index=%s | actualValue = %s | inferredValue = %s \n" \
+                % (i, actualValue, inferredValue)
 
->>>>>>> 6e90a2fa
         numTestRecords += 1
-        
 
-  predictionAccuracy =  100.0 * numCorrect / numTestRecords
+  predictionAccuracy = 100.0 * numCorrect / numTestRecords
 
-
-  results = "RESULTS: accuracy=%s | %s correctly predicted records out of %s test records \n" %(predictionAccuracy, numCorrect, numTestRecords)
+  results = "RESULTS: accuracy=%s | %s correctly predicted records out of %s test records \n" % (
+    predictionAccuracy, numCorrect, numTestRecords)
   outFile.write(results)
   print results
 
@@ -188,17 +158,17 @@
 
 def _setupScalarEncoder(minval, maxval):
   # Set min and max for scalar encoder params.
-  SCALAR_ENCODER_PARAMS["minval"] = minval
-  SCALAR_ENCODER_PARAMS["maxval"] = maxval
+  _SCALAR_ENCODER_PARAMS["minval"] = minval
+  _SCALAR_ENCODER_PARAMS["maxval"] = maxval
 
 
 if __name__ == "__main__":
 
   for noiseAmplitude in WHITE_NOISE_AMPLITUDE_RANGES:
-
-    expParams = "RUNNING EXPERIMENT WITH PARAMS: numRecords=%s | noiseAmplitude=%s | signalAmplitude=%s | signalMean=%s | signalPeriod=%s \n"\
-          %(NUM_RECORDS, noiseAmplitude, SIGNAL_AMPLITUDE, SIGNAL_MEAN, SIGNAL_PERIOD)
-    outFile.write(expParams)
+    expParams = "RUNNING EXPERIMENT WITH PARAMS: " + \
+                "numRecords=%s | noiseAmplitude=%s | signalAmplitude=%s | signalMean=%s | signalPeriod=%s \n" \
+                % (NUM_RECORDS, noiseAmplitude, SIGNAL_AMPLITUDE, SIGNAL_MEAN, SIGNAL_PERIOD)
+    _OUT_FILE.write(expParams)
     print expParams
 
     # Generate the data, and get the min/max values
@@ -206,8 +176,7 @@
     inputFile = os.path.join(DATA_DIR, "white_noise_%s.csv" % noiseAmplitude)
     minval, maxval = findMinMax(inputFile)
     # Partition records into training sets for SP, TM, and classifier
-    partitions = [
-      SP_TRAINING_SET_SIZE, TM_TRAINING_SET_SIZE, CLASSIFIER_TRAINING_SET_SIZE]
+    partitions = [SP_TRAINING_SET_SIZE, TM_TRAINING_SET_SIZE, CLASSIFIER_TRAINING_SET_SIZE]
 
     _setupScalarEncoder(minval, maxval)
 
@@ -216,20 +185,15 @@
     #   RecordSensor region allows us to specify a file record stream as the
     #   input source via the dataSource attribute.
     dataSource = FileRecordStream(streamID=inputFile)
-    encoders = {"white_noise": SCALAR_ENCODER_PARAMS}
-<<<<<<< HEAD
-    network = createNetwork((dataSource, "py.RecordSensor", "py.SequenceClassifierRegion", encoders))
-=======
-    numberOfCategories = 3
+    encoders = encoders = {"y": _SCALAR_ENCODER_PARAMS, "label": _CATEGORY_ENCODER_PARAMS}
     network = createNetwork(
-        (dataSource, "py.RecordSensor", encoders, numberOfCategories))
->>>>>>> 6e90a2fa
+      (dataSource, "py.RecordSensor", encoders, "py.SequenceClassifierRegion",
+       _SEQUENCE_CLASSIFIER_PARAMS, NUM_CATEGORIES))
 
     # Need to init the network before it can run.
     network.initialize()
-    run(network, NUM_RECORDS, partitions, outFile)
+    run(network, NUM_RECORDS, partitions, _OUT_FILE)
 
-    print "Results written to: %s" %_OUT_FILE
+    print "Results written to: %s" % _OUT_FILE
 
-
-  outFile.close()+  _OUT_FILE.close()
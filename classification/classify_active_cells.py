--- conflicted
+++ resolved
@@ -67,78 +67,8 @@
   """
   Run the network and write classification results output.
   
-<<<<<<< HEAD
-  network = Network()
-
-  #----- SENSOR REGION -----#
-  
-  # Input data comes from a CSV file (scalar values, labels). The RecordSensor region
-  # allows us to specify a file record stream as the input source via the
-  # dataSource attribute.
-  network.addRegion("sensor", "py.RecordSensor",
-                    json.dumps({"verbosity": _VERBOSITY}))
-  sensor = network.regions["sensor"].getSelf()
-
-  # The RecordSensor needs to know how to encode the input values
-  sensor.encoder = createScalarEncoder()
-
-  # Specify the dataSource as a file record stream instance
-  sensor.dataSource = dataSource
-
-  # Region width
-  prevRegionWidth = sensor.encoder.getWidth()
-
-
-  #----- SPATIAL POOLER -----#
-
-  # Create the spatial pooler region
-  SP_PARAMS["inputWidth"] = prevRegionWidth
-  network.addRegion("SP", "py.SPRegion", json.dumps(SP_PARAMS))
-
-  # Link the SP region to the sensor input
-  network.link("sensor", "SP", "UniformLink", "")
-  
-  # Forward the sensor region sequence reset to the SP
-  network.link("sensor", "SP", "UniformLink", "", srcOutput="resetOut", destInput="resetIn")
-  
-  # Make sure learning is ON
-  spatialPoolerRegion = network.regions["SP"]
-  spatialPoolerRegion.setParameter("learningMode", True)
-  
-  # Inference mode outputs the current inference (e.g. active columns). 
-  # It's ok to always leave inference mode on - it's only there for some corner cases.
-  spatialPoolerRegion.setParameter('inferenceMode', True)
-
-  # Region width
-  prevRegionWidth = SP_PARAMS['columnCount']
-
-  
-  #----- TEMPORAL MEMORY -----#
-  
-  # Make sure region widths fit
-  assert TM_PARAMS['columnCount'] == prevRegionWidth
-  TM_PARAMS['inputWidth'] = TM_PARAMS['columnCount']
-  
-  # Create the TM region
-  network.addRegion("TM", "py.TPRegion", json.dumps(TM_PARAMS))
-
-  # Feed forward link from SP to TM
-  network.link("SP", "TM", "UniformLink", "", srcOutput="bottomUpOut", destInput="bottomUpIn")
-  
-  # Feedback links (unnecessary ?)
-  network.link("TM", "SP", "UniformLink", "", srcOutput="topDownOut", destInput="topDownIn")
-  network.link("TM", "sensor", "UniformLink", "", srcOutput="topDownOut", destInput="temporalTopDownIn")
-
-  # Forward the sensor region sequence reset to the TM
-  network.link("sensor", "TM", "UniformLink", "", srcOutput="resetOut", destInput="resetIn")
-
-  # Make sure learning is not enabled (we want to train the SP first)
-  temporalMemoryRegion = network.regions["TM"]
-  temporalMemoryRegion.setParameter("learningMode", False)
-=======
   @param net: a Network instance to run
   @param outFile: a writer instance to write output to file.
->>>>>>> b564bdd5
   
   TODO: break this into smaller methods.
   """
@@ -147,11 +77,7 @@
   temporalMemoryRegion = net.regions["TM"]
   classifierRegion = net.regions["classifier"]
 
-<<<<<<< HEAD
-  phaseInfo =  "-> Training SP. Index=0. LEARNING: SP is ON | TM is OFF | Classifier is OFF \n"
-=======
   phaseInfo = "\n-> Training SP. Index=0. LEARNING: SP is ON | TM is OFF | Classifier is OFF \n"
->>>>>>> b564bdd5
   outFile.write(phaseInfo)
   print phaseInfo
   
@@ -181,19 +107,14 @@
     # SP has been trained. Now start training the TM too.
     if i == SP_TRAINING_SET_SIZE:
       temporalMemoryRegion.setParameter("learningMode", True)
-      phaseInfo = "-> Training TM. Index=%s. LEARNING: SP is ON | TM is ON | Classifier is OFF \n" %i
+      phaseInfo = "\n-> Training TM. Index=%s. LEARNING: SP is ON | TM is ON | Classifier is OFF \n" %i
       outFile.write(phaseInfo)
       print phaseInfo
       
     # Start training the classifier as well.
     elif i == TM_TRAINING_SET_SIZE:
-<<<<<<< HEAD
-      classifier.setParameter('learningMode', True)
-      phaseInfo = "-> Training Classifier. Index=%s. LEARNING: SP is OFF | TM is ON | Classifier is ON \n" %i
-=======
       classifierRegion.setParameter("learningMode", True)
       phaseInfo = "\n-> Training Classifier. Index=%s. LEARNING: SP is OFF | TM is ON | Classifier is ON \n" %i
->>>>>>> b564bdd5
       outFile.write(phaseInfo)
       print phaseInfo
     
@@ -207,7 +128,7 @@
       print phaseInfo
       
     
-    #-- OUTER LOOP TO FEED TM STATES TO CLA CLASS because compute() doesn't work for now --#
+    #--- BEGIN PREDICTING TEST SET --#
     if i >= TM_TRAINING_SET_SIZE:
       # Pass this information to the classifier's custom compute method
       # so that it can assign the current classification to possibly
@@ -219,24 +140,12 @@
       #bucketIdx = net.sensorRegion.getBucketIndices(actualValue)[0]
       bucketIdx = actualValue
       
-<<<<<<< HEAD
-      #activeCells = temporalMemoryRegion.getOutputData("bottomUpOut")
-      #patternNZ = activeCells.nonzero()[0] # list of indices of active cells (non-zero pattern)
-      
-      predictedActiveCells = temporalMemoryRegion.getOutputData("predictedActiveCells")
-      patternNZ = predictedActiveCells.nonzero()[0] # list of indices of active cells (non-zero pattern)
-      
-      clResults = classifier.getSelf().customCompute(recordNum=i,
-                                             patternNZ=patternNZ,
-                                             classification=classificationIn)
-=======
       classificationIn = {"bucketIdx": int(bucketIdx),
                           "actValue": int(actualValue)}
     
       # List the indices of active cells (non-zero pattern)
       activeCells = temporalMemoryRegion.getOutputData("bottomUpOut")
       patternNZ = activeCells.nonzero()[0]
->>>>>>> b564bdd5
       
       # Call classifier
       clResults = classifierRegion.getSelf().customCompute(

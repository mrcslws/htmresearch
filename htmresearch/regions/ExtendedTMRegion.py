# ----------------------------------------------------------------------
# Numenta Platform for Intelligent Computing (NuPIC)
# Copyright (C) 2015-2016, Numenta, Inc.  Unless you have an agreement
# with Numenta, Inc., for a separate license for this software code, the
# following terms and conditions apply:
#
# This program is free software: you can redistribute it and/or modify
# it under the terms of the GNU General Public License version 3 as
# published by the Free Software Foundation.
#
# This program is distributed in the hope that it will be useful,
# but WITHOUT ANY WARRANTY; without even the implied warranty of
# MERCHANTABILITY or FITNESS FOR A PARTICULAR PURPOSE.
# See the GNU General Public License for more details.
#
# You should have received a copy of the GNU General Public License
# along with this program.  If not, see http://www.gnu.org/licenses.
#
# http://numenta.org/licenses/
# ----------------------------------------------------------------------

import copy
import numpy

from nupic.bindings.regions.PyRegion import PyRegion

from htmresearch.algorithms.temporal_memory_factory import  createModel
from htmresearch.algorithms.extended_temporal_memory import ExtendedTemporalMemory
from nupic.research.monitor_mixin.temporal_memory_monitor_mixin import (
  TemporalMemoryMonitorMixin)


class MonitoredExtendedTemporalMemory(TemporalMemoryMonitorMixin,
                                      ExtendedTemporalMemory): pass



class ExtendedTMRegion(PyRegion):
  """
  The ExtendedTMRegion implements temporal memory for the HTM
  network API.

  The ExtendedTMRegion's computation implementations come from the
  nupic.research class ExtendedTemporalMemory.

  The region supports external inputs and top down apical inputs.
  """

  @classmethod
  def getSpec(cls):
    """
    Return the Spec for ExtendedTMRegion.
    """
    spec = dict(
      description=ExtendedTMRegion.__doc__,
      singleNodeOnly=True,
      inputs=dict(
        feedForwardInput=dict(
          description="The primary feed-forward input to the layer, this is a"
                      " binary array containing 0's and 1's",
          dataType="Real32",
          count=0,
          required=True,
          regionLevel=True,
          isDefaultInput=True,
          requireSplitterMap=False),

        resetIn=dict(
          description="A boolean flag that indicates whether"
                      " or not the input vector received in this compute cycle"
                      " represents the first presentation in a"
                      " new temporal sequence.",
          dataType='Real32',
          count=1,
          required=False,
          regionLevel=True,
          isDefaultInput=False,
          requireSplitterMap=False),

        externalInput=dict(
          description="An array of 0's and 1's representing external input"
                      " such as motor commands that are available to distal"
                      " segments",
          dataType="Real32",
          count=0,
          required=False,
          regionLevel=True,
          isDefaultInput=False,
          requireSplitterMap=False),

        apicalInput=dict(
          description="An array of 0's and 1's representing top down input."
                      " The input will be provided to apical dendrites.",
          dataType="Real32",
          count=0,
          required=False,
          regionLevel=True,
          isDefaultInput=False,
          requireSplitterMap=False),

      ),
      outputs=dict(

        feedForwardOutput=dict(
          description="The default output of ExtendedTMRegion. By "
                      " default this outputs the active cells. You can change"
                      " this dynamically using defaultOutputType parameter.",
          dataType="Real32",
          count=0,
          regionLevel=True,
          isDefaultOutput=True),

        predictiveCells=dict(
          description="A binary output containing a 1 for every"
                      " cell currently in predicted state.",
          dataType="Real32",
          count=0,
          regionLevel=True,
          isDefaultOutput=False),

        predictedActiveCells=dict(
          description="A binary output containing a 1 for every"
                      " cell that transitioned from predicted to active.",
          dataType="Real32",
          count=0,
          regionLevel=True,
          isDefaultOutput=False),

        activeCells=dict(
          description="A binary output containing a 1 for every"
                      " cell that is currently active.",
          dataType="Real32",
          count=0,
          regionLevel=True,
          isDefaultOutput=False),

      ),

      parameters=dict(
        learningMode=dict(
          description="1 if the node is learning (default 1).",
          accessMode="ReadWrite",
          dataType="UInt32",
          count=1,
          defaultValue=1,
          constraints="bool"),
        inferenceMode=dict(
          description='1 if the node is inferring (default 1).',
          accessMode='ReadWrite',
          dataType='UInt32',
          count=1,
          defaultValue=1,
          constraints='bool'),
        columnCount=dict(
          description="Number of columns in this temporal memory",
          accessMode='ReadWrite',
          dataType="UInt32",
          count=1,
          constraints=""),
        columnDimensions=dict(
          description="Number of colums in this temporal memory (vector"
                      " version).",
          dataType="Real32",
          accessMode='ReadWrite',
          count=0,
          regionLevel=True,
          isDefaultOutput=True),
        inputWidth=dict(
          description='Number of inputs to the TM.',
          accessMode='Read',
          dataType='UInt32',
          count=1,
          constraints=''),
        cellsPerColumn=dict(
          description="Number of cells per column",
          accessMode='ReadWrite',
          dataType="UInt32",
          count=1,
          constraints=""),
        activationThreshold=dict(
          description="If the number of active connected synapses on a "
                      "segment is at least this threshold, the segment "
                      "is said to be active.",
          accessMode='ReadWrite',
          dataType="UInt32",
          count=1,
          constraints=""),
        initialPermanence=dict(
          description="Initial permanence of a new synapse.",
          accessMode='ReadWrite',
          dataType="Real32",
          count=1,
          constraints=""),
        connectedPermanence=dict(
          description="If the permanence value for a synapse is greater "
                      "than this value, it is said to be connected.",
          accessMode='ReadWrite',
          dataType="Real32",
          count=1,
          constraints=""),
        minThreshold=dict(
          description="If the number of synapses active on a segment is at "
                      "least this threshold, it is selected as the best "
                      "matching cell in a bursting column.",
          accessMode='ReadWrite',
          dataType="UInt32",
          count=1,
          constraints=""),
        maxNewSynapseCount=dict(
          description="The maximum number of synapses added to a segment "
                      "during learning.",
          accessMode='ReadWrite',
          dataType="UInt32",
          count=1),
        maxSegmentsPerCell=dict(
          description="The maximum number of segments per cell",
          accessMode='ReadWrite',
          dataType="UInt32",
          count=1),
        maxSynapsesPerSegment=dict(
          description="The maximum number of synapses per segment",
          accessMode='ReadWrite',
          dataType="UInt32",
          count=1),
        permanenceIncrement=dict(
          description="Amount by which permanences of synapses are "
                      "incremented during learning.",
          accessMode='ReadWrite',
          dataType="Real32",
          count=1),
        permanenceDecrement=dict(
          description="Amount by which permanences of synapses are "
                      "decremented during learning.",
          accessMode='ReadWrite',
          dataType="Real32",
          count=1),
        predictedSegmentDecrement=dict(
          description="Amount by which active permanences of synapses of "
                      "previously predicted but inactive segments are "
                      "decremented.",
          accessMode='ReadWrite',
          dataType="Real32",
          count=1),
        seed=dict(
          description="Seed for the random number generator.",
          accessMode='ReadWrite',
          dataType="UInt32",
          count=1),
        formInternalConnections=dict(
          description="Flag to determine whether to form connections "
                      "with internal cells within this temporal memory",
          accessMode="ReadWrite",
          dataType="UInt32",
          count=1,
          defaultValue=1,
          constraints="bool"),
        formInternalBasalConnections=dict(
          description="Flag to determine whether to form connections "
                      "with internal cells within this temporal memory",
          accessMode="ReadWrite",
          dataType="UInt32",
          count=1,
          defaultValue=0,
          constraints="bool"),
        learnOnOneCell=dict(
          description="If True, the winner cell for each column will be"
                      " fixed between resets.",
          accessMode="ReadWrite",
          dataType="UInt32",
          count=1,
          constraints="bool"),
        defaultOutputType=dict(
          description="Controls what type of cell output is placed into"
                      " the default output 'feedForwardOutput'",
          accessMode="ReadWrite",
          dataType="Byte",
          count=0,
          constraints="enum: active,predictive,predictedActiveCells",
          defaultValue="active"),
        implementation=dict(
          description="ETM implementation. If cpp is used, the order of steps"
                      " will be artificially reversed, to use in L4.",
          accessMode="ReadWrite",
          dataType="Byte",
          count=0,
          constraints="enum: cpp, py",
          defaultValue="py"),
        monitor=dict(
          description="If True, the temporal memory will be a monitored one",
          accessMode="ReadWrite",
          dataType="UInt32",
          count=1,
          constraints="bool"),
      ),
      commands=dict(
        reset=dict(description="Explicitly reset TM states now."),
      )
    )

    return spec


  def __init__(self,
               columnCount=2048,
               cellsPerColumn=32,
               activationThreshold=13,
               initialPermanence=0.21,
               connectedPermanence=0.50,
               minThreshold=10,
               maxNewSynapseCount=20,
               permanenceIncrement=0.10,
               permanenceDecrement=0.10,
               predictedSegmentDecrement=0.0,
               seed=42,
               learnOnOneCell=1,
               formInternalConnections=1,
               formInternalBasalConnections=1,
               defaultOutputType = "active",
               monitor=False,
               implementation="cpp",
               **kwargs):
    # Defaults for all other parameters

    self.columnCount = columnCount
    self.cellsPerColumn = cellsPerColumn
    self.activationThreshold = activationThreshold
    self.initialPermanence = initialPermanence
    self.connectedPermanence = connectedPermanence
    self.minThreshold = minThreshold
    self.maxNewSynapseCount = maxNewSynapseCount
    self.permanenceIncrement = permanenceIncrement
    self.permanenceDecrement = permanenceDecrement
    self.predictedSegmentDecrement = predictedSegmentDecrement
    self.seed = seed
    self.learnOnOneCell = bool(learnOnOneCell)
    self.learningMode = True
    self.inferenceMode = True
    self.formInternalConnections = bool(formInternalConnections)
    self.formInternalBasalConnections = bool(formInternalBasalConnections)
    self.defaultOutputType = defaultOutputType
    self.monitor = monitor
    self.implementation = implementation

    PyRegion.__init__(self, **kwargs)

    # TM instance
    self._tm = None


  def initialize(self, inputs, outputs):
    """
    Initialize the self._tm if not already initialized. We need to figure out
    the constructor parameters for each class, and send it to that constructor.
    """
    if self._tm is None:
      # Create dict of arguments we will pass to the temporal memory class
      args = copy.deepcopy(self.__dict__)
      args["columnDimensions"] = (self.columnCount,)

      # Create the TM instance
      if self.monitor:
        self._tm = createModel("extendedMixin", **args)
      elif self.implementation == "cpp":
        del args["columnCount"]
        del args["formInternalConnections"]
        del args["monitor"]
        del args["implementation"]
        del args["learningMode"]
        del args["inferenceMode"]
        del args["defaultOutputType"]
        del args["_tm"]
        self._tm = createModel("reversedExtendedCPP", **args)
      else:
        self._tm = createModel("extended", **args)

      # numpy arrays we will use for some of the outputs
      self.activeState = numpy.zeros(self._tm.numberOfCells())
      self.previouslyPredictedCells = numpy.zeros(self._tm.numberOfCells())


  def compute(self, inputs, outputs):
    """
    Run one iteration of TM's compute.

    Note that if the reset signal is True (1) we assume this iteration
    represents the *end* of a sequence. The output will contain the TM
    representation to this point and any history will then be reset. The output
    at the next compute will start fresh, presumably with bursting columns.
    """

    # Handle reset first (should be sent with an empty signal)
    if "resetIn" in inputs:
      assert len(inputs["resetIn"]) == 1
      if inputs["resetIn"][0] != 0:
        # send empty output
        self.reset()
        outputs["feedForwardOutput"][:] = 0
        outputs["activeCells"][:] = 0
        outputs["predictiveCells"][:] = 0
        outputs["predictedActiveCells"][:] = 0
        return

<<<<<<< HEAD
=======
    activeColumns = set(numpy.where(inputs["feedForwardInput"] == 1)[0])

>>>>>>> c6f025fc
    if "apicalInput" in inputs:
      activeApicalCells = set(numpy.where(inputs["apicalInput"] == 1)[0])
    else:
      activeApicalCells = None

    if "externalInput" in inputs:
      activeExternalCells = set(numpy.where(inputs["externalInput"] == 1)[0])
    else:
      activeExternalCells = None

    self._tm.compute(activeColumns,
                     activeExternalCells=activeExternalCells,
                     activeApicalCells=activeApicalCells,
                     formInternalConnections=self.formInternalConnections,
                     learn=self.learningMode)

    # Compute predictedActiveCells explicitly
    self.activeState[:] = 0
    self.activeState[self._tm.getActiveCells()] = 1
    predictedActiveCells = self.activeState*self.previouslyPredictedCells

    self.previouslyPredictedCells[:] = 0
    self.previouslyPredictedCells[self._tm.getPredictiveCells()] = 1

    # Copy numpy values into the various outputs
    outputs["activeCells"][:] = self.activeState
    outputs["predictiveCells"][:] = self.previouslyPredictedCells
    outputs["predictedActiveCells"][:] = predictedActiveCells

    # Send appropriate output to feedForwardOutput
    if self.defaultOutputType == "active":
      outputs["feedForwardOutput"][:] = self.activeState
    elif self.defaultOutputType == "predictive":
      outputs["feedForwardOutput"][:] = self.previouslyPredictedCells
    elif self.defaultOutputType == "predictedActiveCells":
      outputs["feedForwardOutput"][:] = predictedActiveCells
    else:
      raise Exception("Unknown outputType: " + self.defaultOutputType)


  def reset(self):
    """ Reset the state of the TM """
    self.activeState[:] = 0
    self.previouslyPredictedCells[:] = 0

    if self._tm is not None:
      self._tm.reset()
      self.previouslyPredictedCells[:] = 0


  def debugPlot(self, name):
    self._tm.mmGetCellActivityPlot(activityType="activeCells",
                                   showReset=True,
                                   resetShading=0.75,
                                   title="ac-{name}".format(name=name))
    self._tm.mmGetCellActivityPlot(activityType="predictiveCells",
                                   showReset=True,
                                   resetShading=0.75,
                                   title="p1-{name}".format(name=name))
    self._tm.mmGetCellActivityPlot(activityType="predictedCells",
                                   showReset=True,
                                   resetShading=0.75,
                                   title="p2-{name}".format(name=name))
    self._tm.mmGetCellActivityPlot(activityType="predictedActiveCells",
                                   showReset=True,
                                   resetShading=0.75,
                                   title="pa-{name}".format(name=name))


  def getParameter(self, parameterName, index=-1):
    """
      Get the value of a NodeSpec parameter. Most parameters are handled
      automatically by PyRegion's parameter get mechanism. The ones that need
      special treatment are explicitly handled here.
    """
    # TODO SPECIAL CASES
    return PyRegion.getParameter(self, parameterName, index)


  def setParameter(self, parameterName, index, parameterValue):
    """
    Set the value of a Spec parameter. Most parameters are handled
    automatically by PyRegion's parameter set mechanism. The ones that need
    special treatment are explicitly handled here.
    """
    if parameterName in ["learningMode", "inferenceMode",
                         "formInternalConnections"]:
      setattr(self, parameterName, bool(parameterValue))
    elif hasattr(self, parameterName):
      setattr(self, parameterName, parameterValue)
    else:
      raise Exception("Unknown parameter: " + parameterName)


  def getOutputElementCount(self, name):
    """
    Return the number of elements for the given output.
    """
    if name in ["feedForwardOutput", "predictedActiveCells", "predictiveCells",
                "activeCells"]:
      return self.columnCount * self.cellsPerColumn
    else:
      raise Exception("Invalid output name specified")


  def prettyPrintTraces(self):
    if "mixin" in self.temporalImp.lower():
      print self._tm.mmPrettyPrintTraces([
        self._tm.mmGetTraceNumSegments(),
        self._tm.mmGetTraceNumSynapses(),
      ])<|MERGE_RESOLUTION|>--- conflicted
+++ resolved
@@ -400,11 +400,8 @@
         outputs["predictedActiveCells"][:] = 0
         return
 
-<<<<<<< HEAD
-=======
     activeColumns = set(numpy.where(inputs["feedForwardInput"] == 1)[0])
 
->>>>>>> c6f025fc
     if "apicalInput" in inputs:
       activeApicalCells = set(numpy.where(inputs["apicalInput"] == 1)[0])
     else:

# ----------------------------------------------------------------------
# Numenta Platform for Intelligent Computing (NuPIC)
# Copyright (C) 2016, Numenta, Inc.  Unless you have an agreement
# with Numenta, Inc., for a separate license for this software code, the
# following terms and conditions apply:
#
# This program is free software: you can redistribute it and/or modify
# it under the terms of the GNU General Public License version 3 as
# published by the Free Software Foundation.
#
# This program is distributed in the hope that it will be useful,
# but WITHOUT ANY WARRANTY; without even the implied warranty of
# MERCHANTABILITY or FITNESS FOR A PARTICULAR PURPOSE.
# See the GNU General Public License for more details.
#
# You should have received a copy of the GNU General Public License
# along with this program.  If not, see http://www.gnu.org/licenses.
#
# http://numenta.org/licenses/
# ----------------------------------------------------------------------

import copy
import numpy
<<<<<<< HEAD
=======
import inspect
>>>>>>> c6f025fc

from nupic.bindings.regions.PyRegion import PyRegion
from htmresearch.algorithms.column_pooler import ColumnPooler


def getConstructorArguments():
  """
  Return constructor argument associated with ColumnPooler.
  @return defaults (list)   a list of args and default values for each argument
  """
  argspec = inspect.getargspec(ColumnPooler.__init__)
  return argspec.args[1:], argspec.defaults


class ColumnPoolerRegion(PyRegion):
  """
  The ColumnPoolerRegion implements an L2 layer within a single cortical column / cortical
  module.

  The layer supports feed forward (proximal) and lateral inputs.
  """

  @classmethod
  def getSpec(cls):
    """
    Return the Spec for ColumnPoolerRegion.

    The parameters collection is constructed based on the parameters specified
    by the various components (tmSpec and otherSpec)
    """
    spec = dict(
      description=ColumnPoolerRegion.__doc__,
      singleNodeOnly=True,
      inputs=dict(
        feedforwardInput=dict(
          description="The primary feed-forward input to the layer, this is a"
                      " binary array containing 0's and 1's",
          dataType="Real32",
          count=0,
          required=True,
          regionLevel=True,
          isDefaultInput=True,
          requireSplitterMap=False),

        lateralInput=dict(
          description="Lateral binary input into this column, presumably from"
                      " other neighboring columns.",
          dataType="Real32",
          count=0,
          required=False,
          regionLevel=True,
          isDefaultInput=False,
          requireSplitterMap=False),

        resetIn=dict(
          description="A boolean flag that indicates whether"
                      " or not the input vector received in this compute cycle"
                      " represents the first presentation in a"
                      " new temporal sequence.",
          dataType='Real32',
          count=1,
          required=False,
          regionLevel=True,
          isDefaultInput=False,
          requireSplitterMap=False),

      ),
      outputs=dict(
        feedForwardOutput=dict(
          description="The default output of ColumnPoolerRegion. By default this"
                      " outputs the active cells. You can change this "
                      " dynamically using the defaultOutputType parameter.",
          dataType="Real32",
          count=0,
          regionLevel=True,
          isDefaultOutput=True),

        predictiveCells=dict(
          description="A binary output containing a 1 for every"
                      " cell currently in predicted state.",
          dataType="Real32",
          count=0,
          regionLevel=True,
          isDefaultOutput=False),

        predictedActiveCells=dict(
          description="A binary output containing a 1 for every"
                      " cell that transitioned from predicted to active.",
          dataType="Real32",
          count=0,
          regionLevel=True,
          isDefaultOutput=False),

        activeCells=dict(
          description="A binary output containing a 1 for every"
                      " cell that is currently active.",
          dataType="Real32",
          count=0,
          regionLevel=True,
          isDefaultOutput=False),

      ),
      parameters=dict(
        learningMode=dict(
          description="1 if the node is learning (default 1).",
          accessMode="ReadWrite",
          dataType="UInt32",
          count=1,
          defaultValue=1,
          constraints="bool"),
        inferenceMode=dict(
          description='1 if the node is inferring (default 1).',
          accessMode='ReadWrite',
          dataType='UInt32',
          count=1,
          defaultValue=1,
          constraints='bool'),
        columnCount=dict(
          description="Number of columns in this layer",
          accessMode='ReadWrite',
          dataType="UInt32",
          count=1,
          constraints=""),
        inputWidth=dict(
          description='Number of inputs to the layer.',
          accessMode='Read',
          dataType='UInt32',
          count=1,
          constraints=''),
        activationThreshold=dict(
          description="If the number of active connected synapses on a "
                      "segment is at least this threshold, the segment "
                      "is said to be active.",
          accessMode='ReadWrite',
          dataType="UInt32",
          count=1,
          constraints=""),
        initialPermanence=dict(
          description="Initial permanence of a new synapse.",
          accessMode='ReadWrite',
          dataType="Real32",
          count=1,
          constraints=""),
        connectedPermanence=dict(
          description="If the permanence value for a synapse is greater "
                      "than this value, it is said to be connected.",
          accessMode='ReadWrite',
          dataType="Real32",
          count=1,
          constraints=""),
        minThreshold=dict(
          description="If the number of synapses active on a segment is at "
                      "least this threshold, it is selected as the best "
                      "matching cell in a bursting column.",
          accessMode='ReadWrite',
          dataType="UInt32",
          count=1,
          constraints=""),
        maxNewSynapseCount=dict(
          description="The maximum number of synapses added to a segment "
                      "during learning.",
          accessMode='ReadWrite',
          dataType="UInt32",
          count=1),
        permanenceIncrement=dict(
          description="Amount by which permanences of synapses are "
                      "incremented during learning.",
          accessMode='ReadWrite',
          dataType="Real32",
          count=1),
        permanenceDecrement=dict(
          description="Amount by which permanences of synapses are "
                      "decremented during learning.",
          accessMode='ReadWrite',
          dataType="Real32",
          count=1),
        synPermProximalInc=dict(
          description="Amount by which permanences of proximal synapses are "
                      "incremented during learning.",
          accessMode='ReadWrite',
          dataType="Real32",
          count=1),
        synPermProximalDec=dict(
          description="Amount by which permanences of proximal synapses are "
                      "decremented during learning.",
          accessMode='ReadWrite',
          dataType="Real32",
          count=1),
        initialProximalPermanence=dict(
          description="Initial permanence of a new proximal synapse.",
          accessMode='ReadWrite',
          dataType="Real32",
          count=1,
          constraints=""),
        predictedSegmentDecrement=dict(
          description="Amount by which active permanences of synapses of "
                      "previously predicted but inactive segments are "
                      "decremented.",
          accessMode='ReadWrite',
          dataType="Real32",
          count=1),
        numActiveColumnsPerInhArea=dict(
          description="The number of active cells invoked per object",
          accessMode='ReadWrite',
          dataType="UInt32",
          count=1,
          constraints=""),
        seed=dict(
          description="Seed for the random number generator.",
          accessMode='ReadWrite',
          dataType="UInt32",
          count=1),
        defaultOutputType=dict(
          description="Controls what type of cell output is placed into"
                      " the default output 'feedForwardOutput'",
          accessMode="ReadWrite",
          dataType="Byte",
          count=0,
          constraints="enum: active,predictive,predictedActiveCells",
          defaultValue="active"),
      ),
      commands=dict(
        reset=dict(description="Explicitly reset TM states now."),
      )
    )

    return spec


  def __init__(self,
               columnCount=2048,
               inputWidth=16384,
               activationThreshold=13,
               initialPermanence=0.21,
               connectedPermanence=0.50,
               minThreshold=10,
               maxNewSynapseCount=20,
               permanenceIncrement=0.10,
               permanenceDecrement=0.10,
               predictedSegmentDecrement=0.0,
               synPermProximalInc=0.1,
               synPermProximalDec=0.001,
               initialProximalPermanence = 0.6,
               seed=42,
               numActiveColumnsPerInhArea=40,
               defaultOutputType = "active",
               **kwargs):
    # Defaults for all other parameters
    self.columnCount = columnCount
    self.inputWidth = inputWidth
    self.activationThreshold = activationThreshold
    self.initialPermanence = initialPermanence
    self.connectedPermanence = connectedPermanence
    self.minThreshold = minThreshold
    self.maxNewSynapseCount = maxNewSynapseCount
    self.permanenceIncrement = permanenceIncrement
    self.permanenceDecrement = permanenceDecrement
    self.predictedSegmentDecrement = predictedSegmentDecrement
    self.synPermProximalInc = synPermProximalInc
    self.synPermProximalDec = synPermProximalDec
    self.initialProximalPermanence = initialProximalPermanence
    self.seed = seed
    self.learningMode = True
    self.inferenceMode = True
    self.defaultOutputType = defaultOutputType
    self.numActiveColumnsPerInhArea = numActiveColumnsPerInhArea

    self._pooler = None

    PyRegion.__init__(self, **kwargs)


  def initialize(self, inputs, outputs):
    """
    Initialize the internal objects.
    """
    if self._pooler is None:
      args = copy.deepcopy(self.__dict__)

      # Ensure we only pass in those args that are expected.
      expectedArgs = getConstructorArguments()[0]
      for arg in args.keys():
        if not arg in expectedArgs:
          args.pop(arg)

      self._pooler = ColumnPooler(
        columnDimensions=[self.columnCount, 1],
        maxSynapsesPerSegment = self.inputWidth,
        **args
      )

      # numpy arrays we will use for some of the outputs
      self.activeState = numpy.zeros(self._pooler.numberOfCells())
      self.previouslyPredictedCells = numpy.zeros(self._pooler.numberOfCells())


  def compute(self, inputs, outputs):
    """
    Run one iteration of compute.

    Note that if the reset signal is True (1) we assume this iteration
    represents the *end* of a sequence. The output will contain the
    representation to this point and any history will then be reset. The output
    at the next compute will start fresh, presumably with bursting columns.
    """
<<<<<<< HEAD
    feedforwardInput = inputs['feedforwardInput'].nonzero()[0]
    lateralInput = inputs.get('lateralInput', None)
    if lateralInput is not None:
      lateralInput = lateralInput.nonzero()[0]
=======
    # Handle reset first (should be sent with an empty signal)
    if "resetIn" in inputs:
      assert len(inputs["resetIn"]) == 1
      if inputs["resetIn"][0] != 0:
        # send empty output
        self.reset()
        outputs["feedForwardOutput"][:] = 0
        outputs["activeCells"][:] = 0
        outputs["predictiveCells"][:] = 0
        outputs["predictedActiveCells"][:] = 0
        return

    feedforwardInput = inputs['feedforwardInput'].nonzero()[0]
    lateralInput = inputs.get('lateralInput', None)
    if lateralInput is not None:
      lateralInput = set(lateralInput.nonzero()[0])
>>>>>>> c6f025fc

    self._pooler.compute(
      feedforwardInput=feedforwardInput,
      activeExternalCells=lateralInput,
      learn=self.learningMode
    )

    # Compute predictedActiveCells explicitly
    self.activeState[:] = 0
    self.activeState[self._pooler.getActiveCells()] = 1
    predictedActiveCells = self.activeState * self.previouslyPredictedCells

    self.previouslyPredictedCells[:] = 0
    self.previouslyPredictedCells[self._pooler.getPredictiveCells()] = 1

    # Copy numpy values into the various outputs
    outputs["activeCells"][:] = self.activeState
    outputs["predictiveCells"][:] = self.previouslyPredictedCells
    outputs["predictedActiveCells"][:] = predictedActiveCells

    # Send appropriate output to feedForwardOutput
    if self.defaultOutputType == "active":
      outputs["feedForwardOutput"][:] = self.activeState
    elif self.defaultOutputType == "predictive":
      outputs["feedForwardOutput"][:] = self.previouslyPredictedCells
    elif self.defaultOutputType == "predictedActiveCells":
      outputs["feedForwardOutput"][:] = predictedActiveCells
    else:
      raise Exception("Unknown outputType: " + self.defaultOutputType)

<<<<<<< HEAD
    # Handle reset after current input has been processed
    if "resetIn" in inputs:
      assert len(inputs["resetIn"]) == 1
      if inputs["resetIn"][0] != 0:
        self.reset()


  def reset(self):
    """ Reset the state of the layer"""
=======

  def reset(self):
    """ Reset the state of the layer"""
    self.activeState[:] = 0
    self.previouslyPredictedCells[:] = 0

>>>>>>> c6f025fc
    if self._pooler is not None:
      self._pooler.reset()


  def getParameter(self, parameterName, index=-1):
    """
    Get the value of a NodeSpec parameter. Most parameters are handled
    automatically by PyRegion's parameter get mechanism. The ones that need
    special treatment are explicitly handled here.
    """
    return PyRegion.getParameter(self, parameterName, index)


  def setParameter(self, parameterName, index, parameterValue):
    """
    Set the value of a Spec parameter. Most parameters are handled
    automatically by PyRegion's parameter set mechanism. The ones that need
    special treatment are explicitly handled here.
    """
    if parameterName in ["learningMode", "inferenceMode"]:
      setattr(self, parameterName, bool(parameterValue))
    elif hasattr(self, parameterName):
      setattr(self, parameterName, parameterValue)
    else:
      raise Exception("Unknown parameter: " + parameterName)
    self.inputWidth = self.columnCount


  def getOutputElementCount(self, name):
    """
    Return the number of elements for the given output.
    """
    if name in ["feedForwardOutput", "predictedActiveCells", "predictiveCells",
                "activeCells"]:
      return self.columnCount
    else:
      raise Exception("Invalid output name specified")
<|MERGE_RESOLUTION|>--- conflicted
+++ resolved
@@ -21,10 +21,7 @@
 
 import copy
 import numpy
-<<<<<<< HEAD
-=======
 import inspect
->>>>>>> c6f025fc
 
 from nupic.bindings.regions.PyRegion import PyRegion
 from htmresearch.algorithms.column_pooler import ColumnPooler
@@ -330,12 +327,6 @@
     representation to this point and any history will then be reset. The output
     at the next compute will start fresh, presumably with bursting columns.
     """
-<<<<<<< HEAD
-    feedforwardInput = inputs['feedforwardInput'].nonzero()[0]
-    lateralInput = inputs.get('lateralInput', None)
-    if lateralInput is not None:
-      lateralInput = lateralInput.nonzero()[0]
-=======
     # Handle reset first (should be sent with an empty signal)
     if "resetIn" in inputs:
       assert len(inputs["resetIn"]) == 1
@@ -352,7 +343,6 @@
     lateralInput = inputs.get('lateralInput', None)
     if lateralInput is not None:
       lateralInput = set(lateralInput.nonzero()[0])
->>>>>>> c6f025fc
 
     self._pooler.compute(
       feedforwardInput=feedforwardInput,
@@ -383,24 +373,12 @@
     else:
       raise Exception("Unknown outputType: " + self.defaultOutputType)
 
-<<<<<<< HEAD
-    # Handle reset after current input has been processed
-    if "resetIn" in inputs:
-      assert len(inputs["resetIn"]) == 1
-      if inputs["resetIn"][0] != 0:
-        self.reset()
-
-
-  def reset(self):
-    """ Reset the state of the layer"""
-=======
 
   def reset(self):
     """ Reset the state of the layer"""
     self.activeState[:] = 0
     self.previouslyPredictedCells[:] = 0
 
->>>>>>> c6f025fc
     if self._pooler is not None:
       self._pooler.reset()
 
